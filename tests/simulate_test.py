--- conflicted
+++ resolved
@@ -40,10 +40,6 @@
 from functools import partial
 
 jax_config.parse_flags_with_absl()
-<<<<<<< HEAD
-
-=======
->>>>>>> 2a5dbaf7
 FLAGS = jax_config.FLAGS
 
 
@@ -440,7 +436,7 @@
           T_list += [quantity.temperature(state.momentum, state.mass)]
 
       # TODO(schsam): It would be good to check Gaussinity of R and V in the
-      # noninteracting case.
+        # noninteracting case.
       T_emp = np.mean(np.array(T_list))
       assert np.abs(T_emp - T) < 0.1
       assert state.position.dtype == dtype
